use std::str;

use nom::{
    branch::alt,
    bytes::complete::{tag, take_until},
    character::complete,
<<<<<<< HEAD
    Err,
    error::{VerboseError, VerboseErrorKind},
    IResult,
    multi::many1, sequence::{delimited, preceded, terminated},
=======
    combinator::recognize,
    error::{VerboseError, VerboseErrorKind},
    multi::{many0_count, many1},
    sequence::{delimited, pair, preceded, terminated},
    Err, IResult,
>>>>>>> 4f270e7c
};
use nom::bytes::complete::escaped;
use nom::character::complete::{none_of, one_of};
use parse_hyperlinks::take_until_unbalanced;

use crate::{
    Expression,
    node::{RegexExtKind, SymbolKind}, Node,
};

type Res<T, U> = IResult<T, U, VerboseError<T>>;

pub fn identifier(input: &str) -> Res<&str, &str> {
    recognize(pair(
        alt((complete::alpha1, tag("_"))),
        many0_count(alt((complete::alphanumeric1, tag("_")))),
    ))(input)
}

fn parse_lhs(input: &str) -> Res<&str, &str> {
    let (input, lhs) = preceded(complete::multispace0, identifier)(input)?;
    let (input, _) = preceded(complete::multispace0, alt((tag("="), tag("::="))))(input)?;
    Ok((input, lhs))
}

fn parse_rhs(input: &str) -> Res<&str, Node> {
    let (input, rhs) = preceded(
        complete::multispace0,
        terminated(
            parse_multiple,
            preceded(complete::multispace0, complete::char(';')),
        ),
    )(input)?;

    Ok((input, rhs))
}

fn parse_string(input: &str) -> Res<&str, Node> {
    let (input, string) = alt((
        delimited(complete::char('\''), escaped(none_of("\'"), '\\', one_of(r#"tbnrf/\'"#)), complete::char('\'')),
        delimited(complete::char('"'), escaped(none_of("\""), '\\', one_of(r#"tbnrf/\""#)), complete::char('"')),
    ))(input)?;

    Ok((input, Node::String(string.to_string())))
}

fn parse_regex_string(input: &str) -> Res<&str, Node> {
    let (input, string) = alt((
        delimited(tag("#'"), escaped(none_of("\'"), '\\', one_of(r#"tbnrf/\'"#)), complete::char('\'')),
        delimited(tag("#\""), escaped(none_of("\""), '\\', one_of(r#"tbnrf/\""#)), complete::char('"')),
    ))(input)?;

    Ok((input, Node::RegexString(string.to_string())))
}

fn parse_terminal(input: &str) -> Res<&str, Node> {
    let (input, symbol) = preceded(
        complete::multispace0,
        terminated(identifier, complete::multispace0),
    )(input)?;

    Ok((input, Node::Terminal(symbol.to_string())))
}

fn parse_multiple(input: &str) -> Res<&str, Node> {
    let (input, node) = preceded(complete::multispace0, many1(parse_node))(input)?;

    match node {
        _ if node.len() == 1 => Ok((input, node[0].clone())),
        _ => Ok((input, Node::Multiple(node))),
    }
}

fn parse_node(input: &str) -> Res<&str, Node> {
    let (mut input, mut left_node) = preceded(
        complete::multispace0,
        alt((
            parse_group,
            parse_optional,
            parse_repeat,
            parse_string,
            parse_regex_string,
            parse_terminal,
        )),
    )(input)?;

    let optional_regex_ext: Res<&str, RegexExtKind> = parse_regex_ext(input);

    match optional_regex_ext {
        Ok((s, regex_ext_kind)) => {
            input = s;
            left_node = Node::RegexExt(Box::new(left_node), regex_ext_kind);
        }
        Err(_) => {}
    }

    let optional_symbol: Res<&str, (SymbolKind, Node)> = parse_symbol(input);

    match optional_symbol {
        Ok((input, (symbol, right_node))) => Ok((
            input,
            Node::Symbol(Box::new(left_node), symbol, Box::new(right_node)),
        )),
        Err(_) => Ok((input, left_node)),
    }
}

fn parse_regex_ext(input: &str) -> Res<&str, RegexExtKind> {
    let (input, regex_ext) = preceded(
        complete::multispace0,
        alt((
            complete::char('*'),
            complete::char('+'),
            complete::char('?'),
        )),
    )(input)?;

    let regex_kind = match regex_ext {
        '*' => RegexExtKind::Repeat0,
        '+' => RegexExtKind::Repeat1,
        '?' => RegexExtKind::Optional,
        _ => unreachable!("Unexpected regex extension symbol. this should not happen"),
    };

    Ok((input, regex_kind))
}

fn parse_symbol(input: &str) -> Res<&str, (SymbolKind, Node)> {
    let (input, symbol_pair) = preceded(
        complete::multispace0,
        alt((parse_concatenation, parse_alternation)),
    )(input)?;

    Ok((input, symbol_pair))
}

fn parse_concatenation(input: &str) -> Res<&str, (SymbolKind, Node)> {
    let (input, node) = preceded(complete::char(','), parse_node)(input)?;

    Ok((input, (SymbolKind::Concatenation, node)))
}

fn parse_alternation(input: &str) -> Res<&str, (SymbolKind, Node)> {
    let (input, node) = preceded(complete::char('|'), parse_node)(input)?;

    Ok((input, (SymbolKind::Alternation, node)))
}

fn parse_delimited_node(
    input: &str,
    opening_bracket: char,
    closing_bracket: char,
) -> Res<&str, &str> {
    let result = delimited(
        tag(opening_bracket.to_string().as_str()),
        take_until_unbalanced(opening_bracket, closing_bracket),
        tag(closing_bracket.to_string().as_str()),
    )(input);

    match result {
        Ok((input, inner)) => Ok((input, inner)),
        Err(_) => Err(Err::Error(VerboseError {
            errors: vec![(
                input,
                VerboseErrorKind::Context("Incomplete delimited node"),
            )],
        })),
    }
}

fn parse_group(input: &str) -> Res<&str, Node> {
    let (input, inner) = parse_delimited_node(input, '(', ')')?;
    let (_, node) = preceded(complete::multispace0, parse_multiple)(inner)?;

    Ok((input, Node::Group(Box::new(node))))
}

fn parse_optional(input: &str) -> Res<&str, Node> {
    let (input, inner) = parse_delimited_node(input, '[', ']')?;
    let (_, node) = preceded(complete::multispace0, parse_multiple)(inner)?;

    Ok((input, Node::Optional(Box::new(node))))
}

fn parse_repeat(input: &str) -> Res<&str, Node> {
    let (input, inner) = parse_delimited_node(input, '{', '}')?;
    let (_, node) = preceded(complete::multispace0, parse_multiple)(inner)?;

    Ok((input, Node::Repeat(Box::new(node))))
}

pub(crate) fn parse_expressions(input: &str) -> Res<&str, Vec<Expression>> {
    let mut source = input;
    let mut expressions = Vec::<Expression>::new();

    while !source.is_empty() {
        let (input, lhs) = parse_lhs(source)?;
        let (input, rhs) = parse_rhs(input)?;

        expressions.push(Expression {
            lhs: lhs.to_string(),
            rhs,
        });

        source = input.trim_start();
    }

    Ok((input, expressions))
}

#[cfg(test)]
mod test {
    use insta::assert_yaml_snapshot;

    use super::*;

    #[test]
    fn test_parse() {
        let src = r"
            Filter ::= ( First ' ' )? ( Number '~ ' )? ( Number '-' Number ) ( ' ' Number '~' )? ( ' Hz' )? ( ' B' )? ( ' I' )? ( ' A' )?;
            First  ::= #'[A-Za-z][A-Za-z0-9_+]*';
            Number ::= Digits ( ( '.' | ',' ) Digits? )?;
            Digits ::= #'[0-9]+';
        ";

        let (_, vec) = parse_expressions(src).unwrap();

        println!("{:#?}", vec);
    }

    #[test]
    fn simple_alternation() {
        let source = r"
            filter ::= a | b;
            a ::= 'a';
            b ::= 'b';
        ";
        let result = parse_expressions(source).unwrap();
        assert_yaml_snapshot!(result)
    }

    #[test]
    fn space_before_semi() {
        let source = r"
             filter ::= a | b ;
             a ::= 'a';
             b ::= 'b';
        ";
        let result = parse_expressions(source).unwrap();
        assert_yaml_snapshot!(result)
    }

    #[test]
    fn underscore() {
        let source = r"
             filter ::= a_b;
             a_b ::= 'a' | 'b';
        ";
        let result = parse_expressions(source).unwrap();
        assert_yaml_snapshot!(result)
    }

    #[test]
    fn multiple_underscores() {
        let source = r"
             filter ::= a_b_cat;
             a_b_cat ::= 'a' | 'b';
        ";
        let result = parse_expressions(source).unwrap();
        assert_yaml_snapshot!(result)
    }

    #[test]
    fn alternation_precidence() {
        let source = r"
             filter ::= 'a' | 'b' 'c';
        ";
        let result = parse_expressions(source).unwrap();
        assert_yaml_snapshot!(result)
    }

    #[test]
    fn alternation_precidence_multiple() {
        let source = r"
             filter ::= 'a' | 'b' | 'c';
        ";
        let result = parse_expressions(source).unwrap();
        assert_yaml_snapshot!(result)
    }

    #[test]
    fn alternation_precidence_nested() {
        let source = r"
             filter ::= 'a' | 'b'  'c' | 'd';
        ";
        let result = parse_expressions(source).unwrap();
        assert_yaml_snapshot!(result)
    }

    #[test]
    fn alternation_precidence_group() {
        let source = r"
             filter ::= 'a' | ('b' 'c');
        ";
        let result = parse_expressions(source).unwrap();
        assert_yaml_snapshot!(result)
    }

    #[test]
    fn concat_precidence() {
        let source = r"
             filter ::= 'a' | 'b' , 'c' , 'd';
        ";
        let result = parse_expressions(source).unwrap();
        assert_yaml_snapshot!(result)
    }

    #[test]
    fn concat_precidence_reverse() {
        let source = r"
             filter ::= 'a' , 'b' , 'c' | 'd';
        ";
        let result = parse_expressions(source).unwrap();
        assert_yaml_snapshot!(result)
    }

    #[test]
    fn escaped_string() {
        let source = r#"
             single_quote ::= '\t\b\n\r\f\/\'';
             double_quote ::= "\t\b\n\r\f\/\"";
        "#;
        let result = parse_expressions(source).unwrap();
        assert_yaml_snapshot!(result)
    }
}<|MERGE_RESOLUTION|>--- conflicted
+++ resolved
@@ -4,18 +4,11 @@
     branch::alt,
     bytes::complete::{tag, take_until},
     character::complete,
-<<<<<<< HEAD
-    Err,
-    error::{VerboseError, VerboseErrorKind},
-    IResult,
-    multi::many1, sequence::{delimited, preceded, terminated},
-=======
     combinator::recognize,
     error::{VerboseError, VerboseErrorKind},
     multi::{many0_count, many1},
     sequence::{delimited, pair, preceded, terminated},
     Err, IResult,
->>>>>>> 4f270e7c
 };
 use nom::bytes::complete::escaped;
 use nom::character::complete::{none_of, one_of};
